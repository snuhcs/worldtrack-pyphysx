--- conflicted
+++ resolved
@@ -15,15 +15,12 @@
 
 ![](anim_joints.gif)
 
-
 ## Labels example
 Shows how to add/update labels into the scene.
 
 ![](anim_labels.gif)
 
 
-<<<<<<< HEAD
-=======
 ## GPU computation example
 The example is split into two parts: (i) compute execution time for cpu and gpu for various scenes and (ii) plot results.
 For turning on gpu computation you need to init gpu (the function initialize GPU context) and you can pass (optional) GPU settings into the scene constructor:
@@ -35,7 +32,6 @@
 ```
 ![](06_gpu_performance.png)
 
->>>>>>> 8f3ab459
 # Notes
 Rendered videos were compressed using:
 ```

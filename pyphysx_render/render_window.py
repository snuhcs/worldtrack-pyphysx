--- conflicted
+++ resolved
@@ -15,12 +15,8 @@
 
 
 class PyPhysXWindow(pyglet.window.Window, PyPhysXWindowInterface):
-<<<<<<< HEAD
-    def __init__(self, queue: Queue, fps=25, video_filename=None, coordinates_scale=1., coordinate_lw=10., **kwargs):
-=======
     def __init__(self, queue: Queue, fps=25, video_filename=None, coordinates_scale=1., coordinate_lw=10.,
                  cam_pos_azimuth=np.deg2rad(10), cam_pos_elevation=np.deg2rad(45), cam_pos_distance=2., **kwargs):
->>>>>>> 8f3ab459
         super(PyPhysXWindow, self).__init__(**kwargs)
         self.cam_pos_azimuth = cam_pos_azimuth
         self.cam_pos_elevation = cam_pos_elevation

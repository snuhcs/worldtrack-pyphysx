#!/usr/bin/env python

# Copyright (c) CTU  - All Rights Reserved
# Created on: 5/3/20
#     Author: Vladimir Petrik <vladimir.petrik@cvut.cz>

from multiprocessing import Process, Queue
<<<<<<< HEAD
=======
import pyglet
from pyglet.gl import *
from pyphysx_render.utils import *
import imageio


class PyPhysXWindow(pyglet.window.Window):
    def __init__(self, queue: Queue, fps=25, video_filename=None, coordinates_scale=1., coordinate_lw=10.,
                 cam_pos_azimuth=np.deg2rad(10), cam_pos_elevation=np.deg2rad(45), cam_pos_distance=2.,
                 **kwargs):
        super(PyPhysXWindow, self).__init__(**kwargs)
        self.cam_pos_azimuth, self.cam_pos_elevation = cam_pos_azimuth, cam_pos_elevation,
        self.cam_pos_distance = cam_pos_distance
        self.look_at = np.zeros(3)
        self.view_up = np.array([0., 0., 1.])
        self.background_color_rgba = np.array([0.75] * 3 + [1.])
        self.fps = fps

        self.static_batch = pyglet.graphics.Batch()
        add_ground_lines(self.static_batch, color=[0.8] * 3)

        self.static_coordinate_system_batch = pyglet.graphics.Batch()
        if coordinates_scale > 0:
            add_coordinate_system(self.static_coordinate_system_batch, scale=coordinates_scale)
        self.coordinate_lw = coordinate_lw

        self.queue = queue
        pyglet.clock.schedule_interval(self.update, 1 / self.fps)
        self.actors_global_pose, self.actors_batches_and_poses = [], []

        self.plot_frames = False
        self.plot_geometry = True

        self.video_filename = video_filename
        self.vid_imgs = []

        glEnable(GL_DEPTH_TEST)

    def on_close(self):
        super().on_close()
        if self.video_filename is not None:
            print("Saving {}-frames video into: {}".format(len(self.vid_imgs), self.video_filename))
            imageio.mimsave(self.video_filename, self.vid_imgs, fps=self.fps)

    def on_resize(self, width, height):
        glViewport(0, 0, width, height)
        glMatrixMode(GL_PROJECTION)
        glLoadIdentity()
        gluPerspective(90, width / height, .01, 100)
        glMatrixMode(GL_MODELVIEW)
        glLoadIdentity()
        glClearColor(*self.background_color_rgba)
        return pyglet.event.EVENT_HANDLED

    def get_eye_pos(self):
        v = [self.cam_pos_distance, 0, 0]
        return Rotation.from_euler('ZY', [self.cam_pos_azimuth, -self.cam_pos_elevation]).apply(v)

    def plot_coordinate_system(self):
        glLineWidth(self.coordinate_lw)
        self.static_coordinate_system_batch.draw()
        glLineWidth(1)

    def on_draw(self):
        self.clear()
        glLoadIdentity()
        gluLookAt(*self.get_eye_pos(), *self.look_at, *self.view_up)
        self.static_batch.draw()
        self.plot_coordinate_system()

        if len(self.actors_global_pose) == len(self.actors_batches_and_poses):
            for global_pose, batches_and_poses in zip(self.actors_global_pose, self.actors_batches_and_poses):
                glPushMatrix()
                gl_transform(*global_pose)
                if self.plot_frames:
                    self.plot_coordinate_system()
                if self.plot_geometry:
                    for (batch, local_pose) in batches_and_poses:
                        glPushMatrix()
                        gl_transform(*local_pose)
                        batch.draw()
                        glPopMatrix()
                glPopMatrix()

    def on_mouse_drag(self, x, y, dx, dy, buttons, modifiers):
        if buttons & pyglet.window.mouse.LEFT:
            self.cam_pos_azimuth -= dx * 1e-2
            self.cam_pos_elevation -= dy * 1e-2

    def on_mouse_scroll(self, x, y, scroll_x, scroll_y):
        self.cam_pos_distance = np.clip(self.cam_pos_distance - scroll_y * 1e-1, 0.015, 100.)

    def on_key_press(self, symbol, modifiers):
        super().on_key_press(symbol, modifiers)
        if symbol is pyglet.window.key.F:
            self.plot_frames = not self.plot_frames
        if symbol is pyglet.window.key.G:
            self.plot_geometry = not self.plot_geometry

    def update(self, dt):
        try:
            while True:  # get all data from the queue before rendering
                cmd, data = self.queue.get(block=False)
                if cmd == 'geometry':
                    self.actors_batches_and_poses = []
                    for actor_shapes_and_poses in data:
                        self.actors_batches_and_poses.append(
                            [(self.batch_from_shape_data(data), local_pose) for data, local_pose in
                             actor_shapes_and_poses]
                        )
                elif cmd == 'poses':
                    self.actors_global_pose = data
                elif cmd == 'close':
                    self.on_close()
                    self.close()
        except Empty:
            pass

        self.on_draw()
        if self.video_filename is not None:
            ibar = pyglet.image.get_buffer_manager().get_color_buffer().get_image_data()
            np_img = np.flip(np.asanyarray(ibar.get_data()).reshape(ibar.height, ibar.width, 4), axis=0)
            self.vid_imgs.append(np_img)

    @staticmethod
    def batch_from_shape(shape, color=None):
        return PyPhysXWindow.batch_from_shape_data(shape.get_shape_data(), color)

    @staticmethod
    def batch_from_shape_data(data, color=None):
        batch = pyglet.graphics.Batch()
        n = data.shape[1] // 3
        rtype = GL_QUADS if n == 4 else GL_TRIANGLES
        c = np.tile(gl_color_from_matplotlib(color), n)
        for d in data:
            batch.add(n, rtype, None, ('v3f', d), ('c3B', c))
        return batch
>>>>>>> ca716212


class PyPhysXParallelRenderer:

    def __init__(self, autostart=True, render_window_cls=None, render_window_kwargs=None) -> None:
        super().__init__()
        self.queue = Queue()
        self.process = Process(target=self.start_rendering_f,
                               args=(self.queue, render_window_cls, render_window_kwargs))
        self.actors = None
        self.actors_shapes_data_and_local_poses = None
        if autostart:
            self.start()

    def is_running(self):
        return self.process.is_alive()

    def wait_for_finnish(self):
        self.process.join()

    def start(self):
        self.process.start()

    @staticmethod
    def start_rendering_f(queue, render_window_cls, render_window_kwargs):
        from pyphysx_render.render_window import PyPhysXWindow
        import pyglet
        if render_window_cls is None:
            render_window_cls = PyPhysXWindow
        default_render_window_kwargs = dict(fps=25, caption='PyPhysX Rendering', resizable=True)
        default_render_window_kwargs.update(render_window_kwargs)
        r = render_window_cls(queue, **default_render_window_kwargs)
        pyglet.app.run()

    def close(self):
        self.queue.put(('close', None))

    def render_scene(self, scene, recompute_actors=False):
        if recompute_actors or self.actors is None:
            self.actors = scene.get_dynamic_rigid_actors()
            actors_shapes_data_and_local_poses = []
            for actor in self.actors:
                actors_shapes_data_and_local_poses.append(
                    [(shape.get_shape_data(), shape.get_local_pose()) for shape in actor.get_atached_shapes()]
                )
            self.queue.put(('geometry', actors_shapes_data_and_local_poses))

        actors_global_pose = [a.get_global_pose() for a in self.actors]
        self.queue.put(('poses', actors_global_pose))<|MERGE_RESOLUTION|>--- conflicted
+++ resolved
@@ -5,146 +5,6 @@
 #     Author: Vladimir Petrik <vladimir.petrik@cvut.cz>
 
 from multiprocessing import Process, Queue
-<<<<<<< HEAD
-=======
-import pyglet
-from pyglet.gl import *
-from pyphysx_render.utils import *
-import imageio
-
-
-class PyPhysXWindow(pyglet.window.Window):
-    def __init__(self, queue: Queue, fps=25, video_filename=None, coordinates_scale=1., coordinate_lw=10.,
-                 cam_pos_azimuth=np.deg2rad(10), cam_pos_elevation=np.deg2rad(45), cam_pos_distance=2.,
-                 **kwargs):
-        super(PyPhysXWindow, self).__init__(**kwargs)
-        self.cam_pos_azimuth, self.cam_pos_elevation = cam_pos_azimuth, cam_pos_elevation,
-        self.cam_pos_distance = cam_pos_distance
-        self.look_at = np.zeros(3)
-        self.view_up = np.array([0., 0., 1.])
-        self.background_color_rgba = np.array([0.75] * 3 + [1.])
-        self.fps = fps
-
-        self.static_batch = pyglet.graphics.Batch()
-        add_ground_lines(self.static_batch, color=[0.8] * 3)
-
-        self.static_coordinate_system_batch = pyglet.graphics.Batch()
-        if coordinates_scale > 0:
-            add_coordinate_system(self.static_coordinate_system_batch, scale=coordinates_scale)
-        self.coordinate_lw = coordinate_lw
-
-        self.queue = queue
-        pyglet.clock.schedule_interval(self.update, 1 / self.fps)
-        self.actors_global_pose, self.actors_batches_and_poses = [], []
-
-        self.plot_frames = False
-        self.plot_geometry = True
-
-        self.video_filename = video_filename
-        self.vid_imgs = []
-
-        glEnable(GL_DEPTH_TEST)
-
-    def on_close(self):
-        super().on_close()
-        if self.video_filename is not None:
-            print("Saving {}-frames video into: {}".format(len(self.vid_imgs), self.video_filename))
-            imageio.mimsave(self.video_filename, self.vid_imgs, fps=self.fps)
-
-    def on_resize(self, width, height):
-        glViewport(0, 0, width, height)
-        glMatrixMode(GL_PROJECTION)
-        glLoadIdentity()
-        gluPerspective(90, width / height, .01, 100)
-        glMatrixMode(GL_MODELVIEW)
-        glLoadIdentity()
-        glClearColor(*self.background_color_rgba)
-        return pyglet.event.EVENT_HANDLED
-
-    def get_eye_pos(self):
-        v = [self.cam_pos_distance, 0, 0]
-        return Rotation.from_euler('ZY', [self.cam_pos_azimuth, -self.cam_pos_elevation]).apply(v)
-
-    def plot_coordinate_system(self):
-        glLineWidth(self.coordinate_lw)
-        self.static_coordinate_system_batch.draw()
-        glLineWidth(1)
-
-    def on_draw(self):
-        self.clear()
-        glLoadIdentity()
-        gluLookAt(*self.get_eye_pos(), *self.look_at, *self.view_up)
-        self.static_batch.draw()
-        self.plot_coordinate_system()
-
-        if len(self.actors_global_pose) == len(self.actors_batches_and_poses):
-            for global_pose, batches_and_poses in zip(self.actors_global_pose, self.actors_batches_and_poses):
-                glPushMatrix()
-                gl_transform(*global_pose)
-                if self.plot_frames:
-                    self.plot_coordinate_system()
-                if self.plot_geometry:
-                    for (batch, local_pose) in batches_and_poses:
-                        glPushMatrix()
-                        gl_transform(*local_pose)
-                        batch.draw()
-                        glPopMatrix()
-                glPopMatrix()
-
-    def on_mouse_drag(self, x, y, dx, dy, buttons, modifiers):
-        if buttons & pyglet.window.mouse.LEFT:
-            self.cam_pos_azimuth -= dx * 1e-2
-            self.cam_pos_elevation -= dy * 1e-2
-
-    def on_mouse_scroll(self, x, y, scroll_x, scroll_y):
-        self.cam_pos_distance = np.clip(self.cam_pos_distance - scroll_y * 1e-1, 0.015, 100.)
-
-    def on_key_press(self, symbol, modifiers):
-        super().on_key_press(symbol, modifiers)
-        if symbol is pyglet.window.key.F:
-            self.plot_frames = not self.plot_frames
-        if symbol is pyglet.window.key.G:
-            self.plot_geometry = not self.plot_geometry
-
-    def update(self, dt):
-        try:
-            while True:  # get all data from the queue before rendering
-                cmd, data = self.queue.get(block=False)
-                if cmd == 'geometry':
-                    self.actors_batches_and_poses = []
-                    for actor_shapes_and_poses in data:
-                        self.actors_batches_and_poses.append(
-                            [(self.batch_from_shape_data(data), local_pose) for data, local_pose in
-                             actor_shapes_and_poses]
-                        )
-                elif cmd == 'poses':
-                    self.actors_global_pose = data
-                elif cmd == 'close':
-                    self.on_close()
-                    self.close()
-        except Empty:
-            pass
-
-        self.on_draw()
-        if self.video_filename is not None:
-            ibar = pyglet.image.get_buffer_manager().get_color_buffer().get_image_data()
-            np_img = np.flip(np.asanyarray(ibar.get_data()).reshape(ibar.height, ibar.width, 4), axis=0)
-            self.vid_imgs.append(np_img)
-
-    @staticmethod
-    def batch_from_shape(shape, color=None):
-        return PyPhysXWindow.batch_from_shape_data(shape.get_shape_data(), color)
-
-    @staticmethod
-    def batch_from_shape_data(data, color=None):
-        batch = pyglet.graphics.Batch()
-        n = data.shape[1] // 3
-        rtype = GL_QUADS if n == 4 else GL_TRIANGLES
-        c = np.tile(gl_color_from_matplotlib(color), n)
-        for d in data:
-            batch.add(n, rtype, None, ('v3f', d), ('c3B', c))
-        return batch
->>>>>>> ca716212
 
 
 class PyPhysXParallelRenderer:
